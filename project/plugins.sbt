--- conflicted
+++ resolved
@@ -4,26 +4,14 @@
 
 // to deploy to bintray
 addSbtPlugin("me.lessis" % "bintray-sbt" % "0.1.2")
-<<<<<<< HEAD
 
 // to show a dependency graph
-addSbtPlugin("net.virtual-void" % "sbt-dependency-graph" % "0.7.4")
+addSbtPlugin("net.virtual-void" % "sbt-dependency-graph" % "0.8.0")
 
-addSbtPlugin("org.scoverage" % "sbt-scoverage" % "1.1.0")
+addSbtPlugin("org.scoverage" % "sbt-scoverage" % "1.3.3")
 
 // to format scala source code
 addSbtPlugin("com.typesafe.sbt" % "sbt-scalariform" % "1.3.0")
 
-=======
-
-// to show a dependency graph
-addSbtPlugin("net.virtual-void" % "sbt-dependency-graph" % "0.7.5")
-
-addSbtPlugin("org.scoverage" % "sbt-scoverage" % "1.1.0")
-
-// to format scala source code
-addSbtPlugin("com.typesafe.sbt" % "sbt-scalariform" % "1.3.0")
-
->>>>>>> 6584e53a
 // enable updating file headers eg. for copyright
 addSbtPlugin("de.heikoseeberger" % "sbt-header"      % "1.5.0")