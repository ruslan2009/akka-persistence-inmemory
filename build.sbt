organization := "com.github.dnvriend"

name := "akka-persistence-inmemory"

<<<<<<< HEAD
version := "1.0.5"

scalaVersion := "2.11.7"

crossScalaVersions := Seq("2.10.5", "2.11.7")

resolvers += "krasserm at bintray" at "http://dl.bintray.com/krasserm/maven"

libraryDependencies ++= {
    val akkaVersion = "2.3.13"
=======
version := "1.1.6"

scalaVersion := "2.11.7"

libraryDependencies ++= {
    val akkaVersion = "2.4.1"
>>>>>>> 6584e53a
    Seq(
    "com.typesafe.akka"   %% "akka-actor"                           % akkaVersion,
    "com.typesafe.akka"   %% "akka-slf4j"                           % akkaVersion,
    "com.typesafe.akka"   %% "akka-persistence"                     % akkaVersion,
    "com.typesafe.akka"   %% "akka-persistence-query-experimental"  % akkaVersion,
    "com.typesafe.akka"   %% "akka-stream-testkit-experimental"     % "1.0"           % Test,
    "com.typesafe.akka"   %% "akka-testkit"                         % akkaVersion     % Test,
    "com.typesafe.akka"   %% "akka-persistence-tck"                 % akkaVersion     % Test,
    "org.scalatest"       %% "scalatest"                            % "2.2.4"         % Test
  )
}

autoCompilerPlugins := true

scalacOptions := Seq("-unchecked", "-deprecation", "-encoding", "utf8")

publishMavenStyle := true

licenses += ("Apache-2.0", url("http://opensource.org/licenses/apache2.0.php"))

parallelExecution in Test := false

<<<<<<< HEAD
=======
// enable sbt-dependency-graph
net.virtualvoid.sbt.graph.Plugin.graphSettings

>>>>>>> 6584e53a
// enable scala code formatting //
import scalariform.formatter.preferences._

scalariformSettings

ScalariformKeys.preferences := ScalariformKeys.preferences.value
  .setPreference(AlignSingleLineCaseStatements, true)
  .setPreference(AlignSingleLineCaseStatements.MaxArrowIndent, 100)
  .setPreference(DoubleIndentClassDeclaration, true)
  .setPreference(RewriteArrowSymbols, true)

// enable updating file headers //
import de.heikoseeberger.sbtheader.license.Apache2_0

headers := Map(
    "scala" -> Apache2_0("2015", "Dennis Vriend"),
    "conf" -> Apache2_0("2015", "Dennis Vriend", "#")
)

enablePlugins(AutomateHeaderPlugin)<|MERGE_RESOLUTION|>--- conflicted
+++ resolved
@@ -2,25 +2,12 @@
 
 name := "akka-persistence-inmemory"
 
-<<<<<<< HEAD
-version := "1.0.5"
-
-scalaVersion := "2.11.7"
-
-crossScalaVersions := Seq("2.10.5", "2.11.7")
-
-resolvers += "krasserm at bintray" at "http://dl.bintray.com/krasserm/maven"
-
-libraryDependencies ++= {
-    val akkaVersion = "2.3.13"
-=======
 version := "1.1.6"
 
 scalaVersion := "2.11.7"
 
 libraryDependencies ++= {
     val akkaVersion = "2.4.1"
->>>>>>> 6584e53a
     Seq(
     "com.typesafe.akka"   %% "akka-actor"                           % akkaVersion,
     "com.typesafe.akka"   %% "akka-slf4j"                           % akkaVersion,
@@ -43,12 +30,6 @@
 
 parallelExecution in Test := false
 
-<<<<<<< HEAD
-=======
-// enable sbt-dependency-graph
-net.virtualvoid.sbt.graph.Plugin.graphSettings
-
->>>>>>> 6584e53a
 // enable scala code formatting //
 import scalariform.formatter.preferences._
 
