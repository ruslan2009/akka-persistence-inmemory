/*
 * Copyright 2015 Dennis Vriend
 *
 * Licensed under the Apache License, Version 2.0 (the "License");
 * you may not use this file except in compliance with the License.
 * You may obtain a copy of the License at
 *
 *     http://www.apache.org/licenses/LICENSE-2.0
 *
 * Unless required by applicable law or agreed to in writing, software
 * distributed under the License is distributed on an "AS IS" BASIS,
 * WITHOUT WARRANTIES OR CONDITIONS OF ANY KIND, either express or implied.
 * See the License for the specific language governing permissions and
 * limitations under the License.
 */

package akka.persistence.inmemory.snapshot

import akka.actor.{ Actor, ActorLogging, Props }
import akka.pattern.ask
import akka.persistence.snapshot.SnapshotStore
import akka.persistence.{ SelectedSnapshot, SnapshotMetadata, SnapshotSelectionCriteria }
import akka.util.Timeout

import scala.concurrent.Future
import scala.concurrent.duration._

trait SnapshotEvent

case class SaveSnapshot(metadata: SnapshotMetadata, snapshot: Any) extends SnapshotEvent

case class DeleteSnapshotByMetadata(metadata: SnapshotMetadata) extends SnapshotEvent

case class DeleteSnapshotByCriteria(persistenceId: String, criteria: SnapshotSelectionCriteria) extends SnapshotEvent

// API
case class LoadSnapshot(persistenceId: String, criteria: SnapshotSelectionCriteria)

case class LoadSnapshotResult(selectedSnapshot: Option[SelectedSnapshot])

// general ack
case object SnapshotAck

case class SnapshotCache(cache: Map[SnapshotCacheKey, SnapshotCacheValue]) {

  def find(persistenceId: String, criteria: SnapshotSelectionCriteria): Option[SelectedSnapshot] = {
    cache.filter {
      case (k, v) ⇒
        k.persistenceId == persistenceId &&
          k.sequenceNr <= criteria.maxSequenceNr &&
          v.metadata.timestamp <= criteria.maxTimestamp
    }.map {
      case (k, v) ⇒ SelectedSnapshot(v.metadata, v.snapshot)
    }.toSeq
      .sortBy(_.metadata.sequenceNr)
      .reverse
      .headOption
  }

  def update(event: SnapshotEvent): SnapshotCache = event match {
    case SaveSnapshot(metadata, snapshot) ⇒
<<<<<<< HEAD
      copy(cache = cache + (metadata -> snapshot))

    case DeleteSnapshotByMetadata(metadata) ⇒
      copy(cache = cache - metadata)

    case DeleteSnapshotByCriteria(persistenceId, criteria) ⇒
      copy(cache = cache.filterNot {
        case (meta, _) ⇒
          meta.persistenceId == persistenceId && meta.sequenceNr <= criteria.maxSequenceNr
=======
      copy(cache = cache + (new SnapshotCacheKey(metadata) -> new SnapshotCacheValue(metadata, snapshot)))

    case DeleteSnapshotByMetadata(metadata) ⇒
      copy(cache = cache - new SnapshotCacheKey(metadata))

    case DeleteSnapshotByCriteria(persistenceId, criteria) ⇒
      copy(cache = cache.filterNot {
        case (k, v) ⇒
          k.persistenceId == persistenceId &&
            k.sequenceNr <= criteria.maxSequenceNr &&
            v.metadata.timestamp <= criteria.maxTimestamp
>>>>>>> 6584e53a
      })
  }
}

case class SnapshotCacheKey(persistenceId: String, sequenceNr: Long) {
  def this(metadata: SnapshotMetadata) = this(metadata.persistenceId, metadata.sequenceNr)
}

case class SnapshotCacheValue(metadata: SnapshotMetadata, snapshot: Any)

class SnapshotActor extends Actor {
  var snapshots = SnapshotCache(Map.empty[SnapshotCacheKey, SnapshotCacheValue])

  override def receive: Receive = {
    case event: SnapshotEvent ⇒
      snapshots = snapshots.update(event)
      sender() ! SnapshotAck

    case LoadSnapshot(persistenceId, criteria) ⇒
<<<<<<< HEAD
      val ss = snapshots.cache.filter {
        case (meta, _) ⇒
          meta.persistenceId == persistenceId &&
            meta.sequenceNr <= criteria.maxSequenceNr &&
            meta.timestamp <= criteria.maxTimestamp
      }.map {
        case (meta, snap) ⇒ SelectedSnapshot(meta, snap)
      }.toSeq
        .sortBy(_.metadata.sequenceNr)
        .reverse
        .headOption

=======
      val ss = snapshots.find(persistenceId, criteria)
>>>>>>> 6584e53a
      sender() ! LoadSnapshotResult(ss)
  }
}

class InMemorySnapshotStore extends SnapshotStore with ActorLogging {
  implicit val timeout = Timeout(100.seconds)
  implicit val ec = context.system.dispatcher
  val snapshots = context.actorOf(Props(new SnapshotActor))

  override def loadAsync(persistenceId: String, criteria: SnapshotSelectionCriteria): Future[Option[SelectedSnapshot]] = {
    log.debug("Loading for persistenceId: {}, criteria: {}", persistenceId, criteria)
    (snapshots ? LoadSnapshot(persistenceId, criteria)).mapTo[LoadSnapshotResult].map(_.selectedSnapshot)
  }

  override def saveAsync(metadata: SnapshotMetadata, snapshot: Any): Future[Unit] = {
    log.debug("Saving metadata: {}, snapshot: {}", metadata, snapshot)
    (snapshots ? SaveSnapshot(metadata, snapshot)).map(_ ⇒ ())
  }

  override def deleteAsync(metadata: SnapshotMetadata): Future[Unit] = {
    log.debug("Deleting: {}", metadata)
    (snapshots ? DeleteSnapshotByMetadata(metadata)).map(_ ⇒ ())
  }

  override def deleteAsync(persistenceId: String, criteria: SnapshotSelectionCriteria): Future[Unit] = {
    log.debug("Deleting for persistenceId: {} and criteria: {}", persistenceId, criteria)
    (snapshots ? DeleteSnapshotByCriteria(persistenceId, criteria)).map(_ ⇒ ())
  }
}<|MERGE_RESOLUTION|>--- conflicted
+++ resolved
@@ -59,17 +59,6 @@
 
   def update(event: SnapshotEvent): SnapshotCache = event match {
     case SaveSnapshot(metadata, snapshot) ⇒
-<<<<<<< HEAD
-      copy(cache = cache + (metadata -> snapshot))
-
-    case DeleteSnapshotByMetadata(metadata) ⇒
-      copy(cache = cache - metadata)
-
-    case DeleteSnapshotByCriteria(persistenceId, criteria) ⇒
-      copy(cache = cache.filterNot {
-        case (meta, _) ⇒
-          meta.persistenceId == persistenceId && meta.sequenceNr <= criteria.maxSequenceNr
-=======
       copy(cache = cache + (new SnapshotCacheKey(metadata) -> new SnapshotCacheValue(metadata, snapshot)))
 
     case DeleteSnapshotByMetadata(metadata) ⇒
@@ -81,7 +70,6 @@
           k.persistenceId == persistenceId &&
             k.sequenceNr <= criteria.maxSequenceNr &&
             v.metadata.timestamp <= criteria.maxTimestamp
->>>>>>> 6584e53a
       })
   }
 }
@@ -101,22 +89,7 @@
       sender() ! SnapshotAck
 
     case LoadSnapshot(persistenceId, criteria) ⇒
-<<<<<<< HEAD
-      val ss = snapshots.cache.filter {
-        case (meta, _) ⇒
-          meta.persistenceId == persistenceId &&
-            meta.sequenceNr <= criteria.maxSequenceNr &&
-            meta.timestamp <= criteria.maxTimestamp
-      }.map {
-        case (meta, snap) ⇒ SelectedSnapshot(meta, snap)
-      }.toSeq
-        .sortBy(_.metadata.sequenceNr)
-        .reverse
-        .headOption
-
-=======
       val ss = snapshots.find(persistenceId, criteria)
->>>>>>> 6584e53a
       sender() ! LoadSnapshotResult(ss)
   }
 }
