/*
 * Copyright 2015 Dennis Vriend
 *
 * Licensed under the Apache License, Version 2.0 (the "License");
 * you may not use this file except in compliance with the License.
 * You may obtain a copy of the License at
 *
 *     http://www.apache.org/licenses/LICENSE-2.0
 *
 * Unless required by applicable law or agreed to in writing, software
 * distributed under the License is distributed on an "AS IS" BASIS,
 * WITHOUT WARRANTIES OR CONDITIONS OF ANY KIND, either express or implied.
 * See the License for the specific language governing permissions and
 * limitations under the License.
 */

package akka.persistence.inmemory.journal

<<<<<<< HEAD
import akka.actor.{ Actor, ActorLogging, Props }
import akka.pattern.ask
import akka.persistence.journal.AsyncWriteJournal
import akka.persistence.{ PersistentConfirmation, PersistentId, PersistentRepr }
=======
import akka.actor._
import akka.pattern._
import akka.persistence.inmemory.journal.InMemoryJournal.{ SubscribePersistenceId, AllPersistenceIdsRequest, AllPersistenceIdsResponse, PersistenceIdAdded }
import akka.persistence.journal.AsyncWriteJournal
import akka.persistence.{ AtomicWrite, Persistence, PersistentRepr }
import akka.serialization.{ Serialization, SerializationExtension }
>>>>>>> 6584e53a
import akka.util.Timeout

import scala.collection.immutable.Seq
import scala.collection.mutable
import scala.concurrent.duration._
import scala.concurrent.{ ExecutionContext, Future }
import scala.util.{ Failure, Success, Try }

trait JournalEvent

case class WriteMessages(persistenceId: String, messages: Seq[PersistentRepr]) extends JournalEvent

case class DeleteMessagesTo(persistenceId: String, toSequenceNr: Long, permanent: Boolean = true) extends JournalEvent

// API
case class ReadHighestSequenceNr(persistenceId: String, fromSequenceNr: Long)

case class ReadHighestSequenceNrResponse(seqNo: Long)

case class ReplayMessages(persistenceId: String, fromSequenceNr: Long, toSequenceNr: Long, max: Long)

case class ReplayMessagesResponse(messages: Seq[PersistentRepr])

// general ack
case object JournalAck

case class JournalCache(system: ActorSystem, cache: Map[String, (Long, Seq[PersistentRepr])]) {
  def update(event: JournalEvent): JournalCache = event match {
<<<<<<< HEAD
    case WriteMessage(persistenceId, message) if cache.isDefinedAt(persistenceId) ⇒
      copy(cache = cache + (persistenceId -> (cache(persistenceId) :+ message)))

    case WriteMessage(persistenceId, message) ⇒
      copy(cache = cache + (persistenceId -> Seq(message)))

    case DeleteMessagesTo(persistenceId, toSequenceNr, true) if cache.isDefinedAt(persistenceId) ⇒
      copy(cache = cache + (persistenceId -> cache(persistenceId).filterNot(_.sequenceNr <= toSequenceNr)))

    case DeleteMessagesTo(persistenceId, toSequenceNr, false) if cache.isDefinedAt(persistenceId) ⇒
      val xs1 = cache(persistenceId).filterNot(_.sequenceNr <= toSequenceNr)
      val xs2 = cache(persistenceId).filter(_.sequenceNr <= toSequenceNr).map(_.update(deleted = true))
      copy(cache = cache + (persistenceId -> (xs1 ++ xs2)))

    case DeleteMessagesTo(_, _, _) ⇒ this

    case WriteConfirmation(persistenceId, confirmation) if cache.isDefinedAt(persistenceId) ⇒
      val xs1 = cache(persistenceId).filter(_.sequenceNr == confirmation.sequenceNr)
        .map(repr ⇒ repr.update(confirms = repr.confirms :+ confirmation.channelId))
      val xs2 = cache(persistenceId).filterNot(_.sequenceNr == confirmation.sequenceNr)
      copy(cache = cache + (persistenceId -> (xs1 ++ xs2)))

    case WriteConfirmation(_, _) ⇒ this

    case DeleteMessage(persistenceId, persistentId, true) if cache.isDefinedAt(persistenceId) ⇒
      copy(cache = cache + (persistenceId -> cache(persistenceId).filterNot(_.sequenceNr == persistentId.sequenceNr)))

    case DeleteMessage(persistenceId, persistentId, false) if cache.isDefinedAt(persistenceId) ⇒
      val xs1 = cache(persistenceId).filter(_.sequenceNr == persistentId.sequenceNr)
        .map(repr ⇒ repr.update(deleted = true))
      val xs2 = cache(persistenceId).filterNot(_.sequenceNr == persistentId.sequenceNr)
      copy(cache = cache + (persistenceId -> (xs1 ++ xs2)))

    case DeleteMessage(_, _, _) ⇒ this
=======
    case WriteMessages(persistenceId, messages) ⇒
      if (cache.isDefinedAt(persistenceId)) {
        copy(cache = cache + (persistenceId -> (messages.map(_.sequenceNr).max, cache(persistenceId)._2 ++ messages)))
      } else {
        copy(cache = cache + (persistenceId -> (messages.map(_.sequenceNr).max, messages)))
      }

    case DeleteMessagesTo(persistenceId, toSequenceNr, true) if cache.isDefinedAt(persistenceId) ⇒
      val entry = cache(persistenceId)
      copy(cache = cache + (persistenceId -> (entry._1, entry._2.filterNot(_.sequenceNr <= toSequenceNr))))

    case DeleteMessagesTo(persistenceId, toSequenceNr, false) if cache.isDefinedAt(persistenceId) ⇒
      val entry = cache(persistenceId)
      val xs1 = entry._2.filterNot(_.sequenceNr <= toSequenceNr)
      val xs2 = entry._2.filter(_.sequenceNr <= toSequenceNr).map(_.update(deleted = true))
      copy(cache = cache + (persistenceId -> (entry._1, (xs1 ++ xs2))))

    case DeleteMessagesTo(_, _, _) ⇒ this
  }
}

class JournalActor extends Actor {
  var journal = JournalCache(context.system, Map.empty[String, (Long, Seq[PersistentRepr])])

  private val eventByPersistenceIdSubscribers = new mutable.HashMap[String, mutable.Set[ActorRef]] with mutable.MultiMap[String, ActorRef]

  private var allPersistenceIdsSubscribers = Set.empty[ActorRef]

  override def receive: Receive = {
    case event: JournalEvent ⇒
      sender() ! Try({
        journal = journal.update(event)
        JournalAck
      })

    case ReadHighestSequenceNr(persistenceId, fromSequenceNr) if journal.cache.isDefinedAt(persistenceId) ⇒
      sender() ! ReadHighestSequenceNrResponse(journal.cache(persistenceId)._1)

    case ReadHighestSequenceNr(persistenceId, fromSequenceNr) ⇒
      journal = journal.copy(cache = journal.cache + (persistenceId -> (0L, Nil)))
      allPersistenceIdsSubscribers.foreach(_ ! PersistenceIdAdded(persistenceId))
      sender() ! ReadHighestSequenceNrResponse(0L)

    case ReplayMessages(persistenceId, fromSequenceNr, toSequenceNr, max) if journal.cache.isDefinedAt(persistenceId) ⇒
      val takeMax = if (max >= java.lang.Integer.MAX_VALUE) java.lang.Integer.MAX_VALUE else max.toInt
      val messages = journal.cache(persistenceId)._2
        .filter(repr ⇒ repr.sequenceNr >= fromSequenceNr && repr.sequenceNr <= toSequenceNr)
        .sortBy(_.sequenceNr)
        .take(takeMax)
      sender() ! ReplayMessagesResponse(messages)

    case ReplayMessages(persistenceId, fromSequenceNr, toSequenceNr, max) ⇒
      sender() ! ReplayMessagesResponse(Seq.empty)

    case SubscribePersistenceId(persistenceId) ⇒
      eventByPersistenceIdSubscribers.addBinding(persistenceId, sender())
      context.watch(sender())

    case AllPersistenceIdsRequest ⇒
      allPersistenceIdsSubscribers += sender()
      sender() ! AllPersistenceIdsResponse(journal.cache.keySet)
      context.watch(sender())

    case Terminated(subscriber) ⇒
      eventByPersistenceIdSubscribers
        .collect { case (k, s) if s.contains(subscriber) ⇒ k }
        .foreach { key ⇒ eventByPersistenceIdSubscribers.removeBinding(key, subscriber) }

      allPersistenceIdsSubscribers -= sender()
>>>>>>> 6584e53a
  }
}

object InMemoryJournal {
  final val Identifier = "inmemory-journal"

<<<<<<< HEAD
  override def receive: Receive = {
    case event: JournalEvent ⇒
      journal = journal.update(event)
      sender() ! JournalAck

    case ReadHighestSequenceNr(persistenceId, fromSequenceNr) if journal.cache.get(persistenceId).exists(_.nonEmpty) ⇒
      sender() ! ReadHighestSequenceNrResponse(journal.cache(persistenceId).map(_.sequenceNr).max)

    case ReadHighestSequenceNr(persistenceId, fromSequenceNr) ⇒
      sender() ! ReadHighestSequenceNrResponse(0L)

    case ReplayMessages(persistenceId, fromSequenceNr, toSequenceNr, max) if journal.cache.isDefinedAt(persistenceId) ⇒
      val takeMax = if (max >= java.lang.Integer.MAX_VALUE) java.lang.Integer.MAX_VALUE else max.toInt
      val messages = journal.cache(persistenceId)
        .filter(repr ⇒ repr.sequenceNr >= fromSequenceNr && repr.sequenceNr <= toSequenceNr)
        .sortBy(_.sequenceNr)
        .take(takeMax)
      sender() ! ReplayMessagesResponse(messages)

    case ReplayMessages(persistenceId, fromSequenceNr, toSequenceNr, max) ⇒
      sender() ! ReplayMessagesResponse(Seq.empty)
  }
}

class InMemoryJournal extends AsyncWriteJournal with ActorLogging {
  implicit val timeout = Timeout(100.millis)
  implicit val ec = context.system.dispatcher
  val journal = context.actorOf(Props(new JournalActor))

  override def asyncWriteMessages(messages: Seq[PersistentRepr]): Future[Unit] = {
    log.debug("asyncWriteMessages: {}", messages)
    Future.sequence(messages.map(repr ⇒ journal ? WriteMessage(repr.processorId, repr)).toList).map(_ ⇒ ())
  }

  override def asyncDeleteMessagesTo(persistenceId: String, toSequenceNr: Long, permanent: Boolean): Future[Unit] = {
    log.debug("asyncDeleteMessagesTo for processorId: {} to sequenceNr: {}, permanent: {}", persistenceId, toSequenceNr, permanent)
    (journal ? DeleteMessagesTo(persistenceId, toSequenceNr, permanent)).map(_ ⇒ ())
  }

  @scala.deprecated("writeConfirmations will be removed, since Channels will be removed.")
  override def asyncWriteConfirmations(confirmations: Seq[PersistentConfirmation]): Future[Unit] = {
    log.debug("writeConfirmations for {} messages", confirmations.size)
    Future.sequence(confirmations.map(confirmation ⇒ journal ? WriteConfirmation(confirmation.persistenceId, confirmation)).toList).map(_ ⇒ ())
  }

  @scala.deprecated("asyncDeleteMessages will be removed.")
  override def asyncDeleteMessages(messageIds: Seq[PersistentId], permanent: Boolean): Future[Unit] = {
    log.debug("Async delete {} messages, permanent: {}", messageIds.size, permanent)
    Future.sequence(messageIds.map(persistentId ⇒ journal ? DeleteMessage(persistentId.persistenceId, persistentId, permanent))).map(_ ⇒ ())
=======
  final case class SubscribePersistenceId(persistenceId: String)
  final case class EventAppended(persistenceId: String)

  case object AllPersistenceIdsRequest
  final case class AllPersistenceIdsResponse(allPersistenceIds: Set[String])
  final case class PersistenceIdAdded(persistenceId: String)

  def marshal(repr: PersistentRepr)(implicit serialization: Serialization): Try[PersistentRepr] =
    serialization.serialize(repr.payload.asInstanceOf[AnyRef]).map(_ ⇒ repr)

  def findSerializer(repr: PersistentRepr)(implicit serialization: Serialization): Try[PersistentRepr] =
    Try(serialization.findSerializerFor(repr.payload.asInstanceOf[AnyRef])).map(_ ⇒ repr)

  def marshalPersistentRepresentation(repr: PersistentRepr, doSerialize: Boolean)(implicit serialization: Serialization): Try[(PersistentRepr)] =
    if (doSerialize) marshal(repr) else findSerializer(repr)

  def marshalAtomicWrite(atomicWrite: AtomicWrite, doSerialize: Boolean)(implicit serialization: Serialization): Try[WriteMessages] =
    validateMarshalledAtomicWrite(atomicWrite.persistenceId, atomicWrite.payload.map(repr ⇒ marshalPersistentRepresentation(repr, doSerialize)))

  def validateMarshalledAtomicWrite(persistenceId: String, xs: Seq[Try[PersistentRepr]]): Try[WriteMessages] =
    if (xs.exists(_.isFailure)) xs.filter(_.isFailure).head.map(_ ⇒ WriteMessages(persistenceId, Nil))
    else Try(WriteMessages(persistenceId, xs.collect { case Success(repr) ⇒ repr }))

  def writeToJournal(writeMessages: WriteMessages, journal: ActorRef)(implicit ec: ExecutionContext, timeout: Timeout): Future[Try[Unit]] =
    (journal ? writeMessages).map(_ ⇒ Try(Unit))
}

class InMemoryJournal extends AsyncWriteJournal with ActorLogging {

  import InMemoryJournal._

  implicit val timeout: Timeout = Timeout(100.millis)
  implicit val ec: ExecutionContext = context.system.dispatcher
  implicit val serialization: Serialization = SerializationExtension(context.system)
  val journal: ActorRef = context.actorOf(Props(new JournalActor))
  val doSerialize: Boolean = Persistence(context.system).journalConfigFor(InMemoryJournal.Identifier).getBoolean("full-serialization")

  override def receivePluginInternal = {
    case m: ReadHighestSequenceNr ⇒
      asyncReadHighestSequenceNr(m.persistenceId, m.fromSequenceNr).pipeTo(sender)
    case AllPersistenceIdsRequest ⇒
      journal.forward(AllPersistenceIdsRequest)
    case m: SubscribePersistenceId ⇒
      journal.forward(m)
  }

  override def asyncWriteMessages(messages: Seq[AtomicWrite]): Future[Seq[Try[Unit]]] = {
    // every AtomicWrite contains a Seq[PersistentRepr], we have a sequence of AtomicWrite
    // and one AtomicWrite must all fail or all succeed
    // xsMarshalled is a converted sequence of AtomicWrite, that denotes whether an AtomicWrite
    // should be persisted (Try = Success) or not (Failed).
    val xsMarshalled: Seq[Try[WriteMessages]] = messages.map(atomicWrite ⇒ marshalAtomicWrite(atomicWrite, doSerialize))
    Future.sequence(xsMarshalled.map {
      case Success(xs) ⇒ writeToJournal(xs, journal)
      case Failure(t)  ⇒ Future.successful(Failure(t))
    })
  }

  override def asyncDeleteMessagesTo(persistenceId: String, toSequenceNr: Long): Future[Unit] = {
    log.debug("Async delete messages for processorId: {} to sequenceNr: {}", persistenceId, toSequenceNr)
    (journal ? DeleteMessagesTo(persistenceId, toSequenceNr)).map(_ ⇒ ())
>>>>>>> 6584e53a
  }

  override def asyncReadHighestSequenceNr(persistenceId: String, fromSequenceNr: Long): Future[Long] = {
    log.debug("Async read for highest sequence number for processorId: {} (hint, seek from  nr: {})", persistenceId, fromSequenceNr)
    (journal ? ReadHighestSequenceNr(persistenceId, fromSequenceNr)).mapTo[ReadHighestSequenceNrResponse].map(_.seqNo)
  }

  override def asyncReplayMessages(persistenceId: String, fromSequenceNr: Long, toSequenceNr: Long, max: Long)(replayCallback: (PersistentRepr) ⇒ Unit): Future[Unit] = {
    log.debug("Async replay for processorId {}, from sequenceNr: {}, to sequenceNr: {} with max records: {}", persistenceId, fromSequenceNr, toSequenceNr, max)
    (journal ? ReplayMessages(persistenceId, fromSequenceNr, toSequenceNr, max))
      .mapTo[ReplayMessagesResponse]
      .map(_.messages.foreach(replayCallback))
  }
}<|MERGE_RESOLUTION|>--- conflicted
+++ resolved
@@ -16,19 +16,12 @@
 
 package akka.persistence.inmemory.journal
 
-<<<<<<< HEAD
-import akka.actor.{ Actor, ActorLogging, Props }
-import akka.pattern.ask
-import akka.persistence.journal.AsyncWriteJournal
-import akka.persistence.{ PersistentConfirmation, PersistentId, PersistentRepr }
-=======
 import akka.actor._
 import akka.pattern._
 import akka.persistence.inmemory.journal.InMemoryJournal.{ SubscribePersistenceId, AllPersistenceIdsRequest, AllPersistenceIdsResponse, PersistenceIdAdded }
 import akka.persistence.journal.AsyncWriteJournal
 import akka.persistence.{ AtomicWrite, Persistence, PersistentRepr }
 import akka.serialization.{ Serialization, SerializationExtension }
->>>>>>> 6584e53a
 import akka.util.Timeout
 
 import scala.collection.immutable.Seq
@@ -57,42 +50,6 @@
 
 case class JournalCache(system: ActorSystem, cache: Map[String, (Long, Seq[PersistentRepr])]) {
   def update(event: JournalEvent): JournalCache = event match {
-<<<<<<< HEAD
-    case WriteMessage(persistenceId, message) if cache.isDefinedAt(persistenceId) ⇒
-      copy(cache = cache + (persistenceId -> (cache(persistenceId) :+ message)))
-
-    case WriteMessage(persistenceId, message) ⇒
-      copy(cache = cache + (persistenceId -> Seq(message)))
-
-    case DeleteMessagesTo(persistenceId, toSequenceNr, true) if cache.isDefinedAt(persistenceId) ⇒
-      copy(cache = cache + (persistenceId -> cache(persistenceId).filterNot(_.sequenceNr <= toSequenceNr)))
-
-    case DeleteMessagesTo(persistenceId, toSequenceNr, false) if cache.isDefinedAt(persistenceId) ⇒
-      val xs1 = cache(persistenceId).filterNot(_.sequenceNr <= toSequenceNr)
-      val xs2 = cache(persistenceId).filter(_.sequenceNr <= toSequenceNr).map(_.update(deleted = true))
-      copy(cache = cache + (persistenceId -> (xs1 ++ xs2)))
-
-    case DeleteMessagesTo(_, _, _) ⇒ this
-
-    case WriteConfirmation(persistenceId, confirmation) if cache.isDefinedAt(persistenceId) ⇒
-      val xs1 = cache(persistenceId).filter(_.sequenceNr == confirmation.sequenceNr)
-        .map(repr ⇒ repr.update(confirms = repr.confirms :+ confirmation.channelId))
-      val xs2 = cache(persistenceId).filterNot(_.sequenceNr == confirmation.sequenceNr)
-      copy(cache = cache + (persistenceId -> (xs1 ++ xs2)))
-
-    case WriteConfirmation(_, _) ⇒ this
-
-    case DeleteMessage(persistenceId, persistentId, true) if cache.isDefinedAt(persistenceId) ⇒
-      copy(cache = cache + (persistenceId -> cache(persistenceId).filterNot(_.sequenceNr == persistentId.sequenceNr)))
-
-    case DeleteMessage(persistenceId, persistentId, false) if cache.isDefinedAt(persistenceId) ⇒
-      val xs1 = cache(persistenceId).filter(_.sequenceNr == persistentId.sequenceNr)
-        .map(repr ⇒ repr.update(deleted = true))
-      val xs2 = cache(persistenceId).filterNot(_.sequenceNr == persistentId.sequenceNr)
-      copy(cache = cache + (persistenceId -> (xs1 ++ xs2)))
-
-    case DeleteMessage(_, _, _) ⇒ this
-=======
     case WriteMessages(persistenceId, messages) ⇒
       if (cache.isDefinedAt(persistenceId)) {
         copy(cache = cache + (persistenceId -> (messages.map(_.sequenceNr).max, cache(persistenceId)._2 ++ messages)))
@@ -162,64 +119,12 @@
         .foreach { key ⇒ eventByPersistenceIdSubscribers.removeBinding(key, subscriber) }
 
       allPersistenceIdsSubscribers -= sender()
->>>>>>> 6584e53a
   }
 }
 
 object InMemoryJournal {
   final val Identifier = "inmemory-journal"
 
-<<<<<<< HEAD
-  override def receive: Receive = {
-    case event: JournalEvent ⇒
-      journal = journal.update(event)
-      sender() ! JournalAck
-
-    case ReadHighestSequenceNr(persistenceId, fromSequenceNr) if journal.cache.get(persistenceId).exists(_.nonEmpty) ⇒
-      sender() ! ReadHighestSequenceNrResponse(journal.cache(persistenceId).map(_.sequenceNr).max)
-
-    case ReadHighestSequenceNr(persistenceId, fromSequenceNr) ⇒
-      sender() ! ReadHighestSequenceNrResponse(0L)
-
-    case ReplayMessages(persistenceId, fromSequenceNr, toSequenceNr, max) if journal.cache.isDefinedAt(persistenceId) ⇒
-      val takeMax = if (max >= java.lang.Integer.MAX_VALUE) java.lang.Integer.MAX_VALUE else max.toInt
-      val messages = journal.cache(persistenceId)
-        .filter(repr ⇒ repr.sequenceNr >= fromSequenceNr && repr.sequenceNr <= toSequenceNr)
-        .sortBy(_.sequenceNr)
-        .take(takeMax)
-      sender() ! ReplayMessagesResponse(messages)
-
-    case ReplayMessages(persistenceId, fromSequenceNr, toSequenceNr, max) ⇒
-      sender() ! ReplayMessagesResponse(Seq.empty)
-  }
-}
-
-class InMemoryJournal extends AsyncWriteJournal with ActorLogging {
-  implicit val timeout = Timeout(100.millis)
-  implicit val ec = context.system.dispatcher
-  val journal = context.actorOf(Props(new JournalActor))
-
-  override def asyncWriteMessages(messages: Seq[PersistentRepr]): Future[Unit] = {
-    log.debug("asyncWriteMessages: {}", messages)
-    Future.sequence(messages.map(repr ⇒ journal ? WriteMessage(repr.processorId, repr)).toList).map(_ ⇒ ())
-  }
-
-  override def asyncDeleteMessagesTo(persistenceId: String, toSequenceNr: Long, permanent: Boolean): Future[Unit] = {
-    log.debug("asyncDeleteMessagesTo for processorId: {} to sequenceNr: {}, permanent: {}", persistenceId, toSequenceNr, permanent)
-    (journal ? DeleteMessagesTo(persistenceId, toSequenceNr, permanent)).map(_ ⇒ ())
-  }
-
-  @scala.deprecated("writeConfirmations will be removed, since Channels will be removed.")
-  override def asyncWriteConfirmations(confirmations: Seq[PersistentConfirmation]): Future[Unit] = {
-    log.debug("writeConfirmations for {} messages", confirmations.size)
-    Future.sequence(confirmations.map(confirmation ⇒ journal ? WriteConfirmation(confirmation.persistenceId, confirmation)).toList).map(_ ⇒ ())
-  }
-
-  @scala.deprecated("asyncDeleteMessages will be removed.")
-  override def asyncDeleteMessages(messageIds: Seq[PersistentId], permanent: Boolean): Future[Unit] = {
-    log.debug("Async delete {} messages, permanent: {}", messageIds.size, permanent)
-    Future.sequence(messageIds.map(persistentId ⇒ journal ? DeleteMessage(persistentId.persistenceId, persistentId, permanent))).map(_ ⇒ ())
-=======
   final case class SubscribePersistenceId(persistenceId: String)
   final case class EventAppended(persistenceId: String)
 
@@ -281,7 +186,6 @@
   override def asyncDeleteMessagesTo(persistenceId: String, toSequenceNr: Long): Future[Unit] = {
     log.debug("Async delete messages for processorId: {} to sequenceNr: {}", persistenceId, toSequenceNr)
     (journal ? DeleteMessagesTo(persistenceId, toSequenceNr)).map(_ ⇒ ())
->>>>>>> 6584e53a
   }
 
   override def asyncReadHighestSequenceNr(persistenceId: String, fromSequenceNr: Long): Future[Long] = {
